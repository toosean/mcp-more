/**
 * 市场相关类型定义
 */

import { Mcp } from '../../config/types';

// 排序方式枚举
export type SortBy = 'popular' | 'latest' | 'rating';

// 市场中的 MCP 包信息 (对应后端的 McpVo)
export interface MarketMcp {
  /** 唯一标识符 */
  identifier: string;
  /** 包名称 */
  name: string;
<<<<<<< HEAD
  /** 包代码 */
  code: string | null;
=======
  /** Code name */
  code: string;
>>>>>>> daa3d6f8
  /** 包描述 */
  description: string | null;
  /** Logo URL */
  logoUrl: string | null;
  /** 作者信息 */
  author: string | null;
  /** 版本号 */
  version: string | null;
  /** 发布时间 */
  publishedAt: string | null;
  /** 更新时间 */
  updatedAt: string | null;
  /** 许可证 */
  license: string | null;
  /** 下载次数 */
  downloads: number | null;
  /** 包类型 */
  type: string | null;
  /** 评分 (0-5) */
  rating: number | null;
  /** 传输方式 */
  transport: string | null;
  /** 配置 */
  configuration: string | null;
  /** 是否已安装 */
  isInstalled?: boolean;
}

// 市场分类
export interface MarketCategory {
  /** 分类名称 */
  identifier: string;
  /** 分类描述 */
  title?: string;
  /** 分类图标 */
  icon?: string;
  /** 分类数量 */
  count?: number;
}

// 搜索过滤器
export interface MarketFilter {
  /** 搜索关键词 */
  query?: string;
  /** 分类过滤 */
  categoryId?: string;
  /** 排序方式 */
  sortBy: SortBy;
}

// 包详情页面数据 (对应后端的 McpDetailVo)
export interface MarketMcpDetail {
  /** 唯一标识符 */
  identifier: string;
  /** 包名称 */
  name: string;
<<<<<<< HEAD
  /** 包代码 */
  code: string | null;
=======
  /** Code name */
  code: string;
>>>>>>> daa3d6f8
  /** 包描述 */
  description: string | null;
  /** Logo URL */
  logoUrl: string | null;
  /** 作者信息 */
  author: string | null;
  /** 作者邮箱 */
  authorEmail: string | null;
  /** 作者头像 */
  authorAvatar: string | null;
  /** 版本号 */
  version: string | null;
  /** 发布时间 */
  publishedAt: string | null;
  /** 更新时间 */
  updatedAt: string | null;
  /** 许可证 */
  license: string | null;
  /** 主页链接 */
  homepage: string | null;
  /** 仓库链接 */
  repository: string | null;
  /** README 内容 */
  readme: string | null;
  /** 下载次数 */
  downloads: number | null;
  /** 包类型 */
  type: string | null;
  /** 评分 (0-5) */
  rating: number | null;
  /** 传输方式 */
  transport: string | null;
  /** 配置 */
  configuration: string | null;
  /** 是否已安装 */
  isInstalled?: boolean;
  /** Runtimes */
  runtimes: string[] | null;
  /** Auth Method */
  authMethod: 'oauth'[] | null;
}

// API 请求参数类型
export interface MarketApiParams {
  /** 页码 */
  page?: number;
  /** 每页数量 */
  pageSize?: number;
  /** 搜索查询 */
  query?: string;
  /** 分类过滤 */
  category?: string;
  /** 排序方式 */
  sortBy?: SortBy;
}

// 后端通用响应结构
export interface BackendApiResponse<T> {
  success: boolean;
  result: T;
}

// 列表响应结构
export interface ListResponse<T> {
  list: T[];
  total: number;
}

// 包列表 API 响应
export type MarketPackagesResponse = BackendApiResponse<ListResponse<MarketMcp>>;

// 分类列表 API 响应
export type MarketCategoriesResponse = BackendApiResponse<ListResponse<MarketCategory>>;

// 包详情 API 响应
export type MarketMcpDetailResponse = BackendApiResponse<MarketMcpDetail>;

// 市场首页数据响应
export interface MarketHomeResponse {
  trending: MarketMcp[];
  featured: MarketMcp[];
}

export type MarketHomeApiResponse = BackendApiResponse<MarketHomeResponse>;

// 安装操作结果
export interface InstallResult {
  /** 操作是否成功 */
  success: boolean;
  /** 错误消息（如果失败） */
  error?: string;
  /** 安装后的包信息 */
  installedPackage?: Mcp;
}

// MCP安装配置
export interface McpInstallConfiguration {
  /** 包标识符 */
  identifier: string;
  /** 传输方式 */
  transport: string | null;
  /** 配置 */
  configuration: string | null;
  /** Runtimes */
  runtimes: string[] | null;
  /** Auth Method */
  authMethod: 'oauth'[] | null;
}

// MCP安装配置API响应
export type McpInstallConfigurationResponse = BackendApiResponse<McpInstallConfiguration>;
<|MERGE_RESOLUTION|>--- conflicted
+++ resolved
@@ -13,13 +13,8 @@
   identifier: string;
   /** 包名称 */
   name: string;
-<<<<<<< HEAD
-  /** 包代码 */
-  code: string | null;
-=======
   /** Code name */
   code: string;
->>>>>>> daa3d6f8
   /** 包描述 */
   description: string | null;
   /** Logo URL */
@@ -76,13 +71,8 @@
   identifier: string;
   /** 包名称 */
   name: string;
-<<<<<<< HEAD
-  /** 包代码 */
-  code: string | null;
-=======
   /** Code name */
   code: string;
->>>>>>> daa3d6f8
   /** 包描述 */
   description: string | null;
   /** Logo URL */
